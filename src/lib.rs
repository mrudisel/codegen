--- conflicted
+++ resolved
@@ -221,16 +221,14 @@
     /// Body contents
     body: Option<Vec<Body>>,
 
-<<<<<<< HEAD
     /// Function attributes, e.g., `#[no_mangle]`.
     attributes: Vec<String>,
 
     /// Function `extern` ABI
     extern_abi: Option<String>,
-=======
+
     /// Whether or not this function is `async` or not
     r#async: bool,
->>>>>>> c5d06528
 }
 
 /// Defines a code block. This is used to define a function body.
@@ -1631,12 +1629,9 @@
             ret: None,
             bounds: vec![],
             body: Some(vec![]),
-<<<<<<< HEAD
             attributes: vec![],
             extern_abi: None,
-=======
             r#async: false,
->>>>>>> c5d06528
         }
     }
 
@@ -1800,13 +1795,12 @@
             write!(fmt, "{} ", vis)?;
         }
 
-<<<<<<< HEAD
         if let Some(ref extern_abi) = self.extern_abi {
             write!(fmt, "extern \"{extern_abi}\" ", extern_abi = extern_abi)?;
-=======
+        }
+
         if self.r#async {
             write!(fmt, "async ")?;
->>>>>>> c5d06528
         }
 
         write!(fmt, "fn {}", self.name)?;
